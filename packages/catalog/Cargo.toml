[package]
name = "flow-like-catalog"
version = "0.1.0"
edition = "2024"

[dependencies]
flow-like.workspace = true
flow-like-types.workspace = true
flow-like-model-provider.workspace = true
flow-like-storage.workspace = true
ahash.workspace = true
base64.workspace=true
fasteval = "0.2.4"
strsim = "0.11.1"
regex = "1.11.1"
chrono.workspace = true
nalgebra = "0.34.0"
schemars.workspace = true
futures.workspace = true
serde = { workspace = true, features = ["derive", "rc"] }
csv-async = {version="1.3.0", features = ["tokio"]}
htmd = "0.3.0"
scraper = "0.23.1"
async-imap = {version = "0.11.1", default-features = false, features = ["runtime-tokio", "tokio"]}
async-native-tls = { version = "0.5", default-features = false, features = ["runtime-tokio"] }
async-smtp = { version = "0.10.2", default-features = false, features = ["runtime-tokio", "tokio"] }
tokio = { workspace = true, features = ["rt-multi-thread", "macros"] }
mail-parser = "0.11.0"
# tract-tflite = { path = "../../../tract/tflite" }
tract-tflite = { git = "https://github.com/TM9657/tract", rev = "ed3b020" }
linfa = { git = "https://github.com/TM9657/linfa", rev = "071fb43", features = ["serde"]}
linfa-datasets = { git = "https://github.com/TM9657/linfa", rev = "071fb43", features = ["generate"]}
<<<<<<< HEAD
linfa-clustering = { git = "https://github.com/TM9657/linfa", rev = "071fb43", features = ["serde"]}
linfa-nn = { git = "https://github.com/TM9657/linfa", rev = "071fb43", features = ["serde"]}
linfa-linear = { git = "https://github.com/TM9657/linfa", rev = "071fb43", features = ["serde"]}
linfa-reduction = { git = "https://github.com/TM9657/linfa", rev = "071fb43", features = ["serde"]}
linfa-svm = { git = "https://github.com/TM9657/linfa", rev = "071fb43", features = ["serde"]}
ndarray.workspace = true
=======
ndarray.workspace = true

[dev-dependencies]
criterion = { version = "0.7", features = ["html_reports", "async_tokio"] }

[[bench]]
name = "flow_bench"
harness = false

[[bench]]
name = "throughput_bench"
harness = false

[profile.bench]
opt-level = 3
lto = "thin"
codegen-units = 1
debug = false
>>>>>>> fcbc8e41
<|MERGE_RESOLUTION|>--- conflicted
+++ resolved
@@ -30,14 +30,11 @@
 tract-tflite = { git = "https://github.com/TM9657/tract", rev = "ed3b020" }
 linfa = { git = "https://github.com/TM9657/linfa", rev = "071fb43", features = ["serde"]}
 linfa-datasets = { git = "https://github.com/TM9657/linfa", rev = "071fb43", features = ["generate"]}
-<<<<<<< HEAD
 linfa-clustering = { git = "https://github.com/TM9657/linfa", rev = "071fb43", features = ["serde"]}
 linfa-nn = { git = "https://github.com/TM9657/linfa", rev = "071fb43", features = ["serde"]}
 linfa-linear = { git = "https://github.com/TM9657/linfa", rev = "071fb43", features = ["serde"]}
 linfa-reduction = { git = "https://github.com/TM9657/linfa", rev = "071fb43", features = ["serde"]}
 linfa-svm = { git = "https://github.com/TM9657/linfa", rev = "071fb43", features = ["serde"]}
-ndarray.workspace = true
-=======
 ndarray.workspace = true
 
 [dev-dependencies]
@@ -55,5 +52,4 @@
 opt-level = 3
 lto = "thin"
 codegen-units = 1
-debug = false
->>>>>>> fcbc8e41
+debug = false